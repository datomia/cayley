// Copyright 2014 The Cayley Authors. All rights reserved.
//
// Licensed under the Apache License, Version 2.0 (the "License");
// you may not use this file except in compliance with the License.
// You may obtain a copy of the License at
//
//     http://www.apache.org/licenses/LICENSE-2.0
//
// Unless required by applicable law or agreed to in writing, software
// distributed under the License is distributed on an "AS IS" BASIS,
// WITHOUT WARRANTIES OR CONDITIONS OF ANY KIND, either express or implied.
// See the License for the specific language governing permissions and
// limitations under the License.

package graph

// Defines the TripleStore interface. Every backing store must implement at
// least this interface.
//
// Most of these are pretty straightforward. As long as we can surface this
// interface, the rest of the stack will "just work" and we can connect to any
// triple backing store we prefer.

import (
	"errors"

	"github.com/barakmich/glog"
	"github.com/google/cayley/quad"
)

// Defines an opaque "triple store value" type. However the backend wishes to
// implement it, a Value is merely a token to a triple or a node that the backing
// store itself understands, and the base iterators pass around.
//
// For example, in a very traditional, graphd-style graph, these are int64s
// (guids of the primitives). In a very direct sort of graph, these could be
// pointers to structs, or merely triples, or whatever works best for the
// backing store.
type Value interface{}

type TripleStore interface {
<<<<<<< HEAD
	// The only way in is through building a transaction, which
	// is done by a replication strategy.
	ApplyTransactions([]*Transaction) error
=======
	// Add a triple to the store.
	AddTriple(*quad.Quad)

	// Add a set of triples to the store, atomically if possible.
	AddTripleSet([]*quad.Quad)

	// Removes a triple matching the given one  from the database,
	// if it exists. Does nothing otherwise.
	RemoveTriple(*quad.Quad)
>>>>>>> 9944f0b5

	// Given an opaque token, returns the triple for that token from the store.
	Quad(Value) *quad.Quad

	// Given a direction and a token, creates an iterator of links which have
	// that node token in that directional field.
	TripleIterator(quad.Direction, Value) Iterator

	// Returns an iterator enumerating all nodes in the graph.
	NodesAllIterator() Iterator

	// Returns an iterator enumerating all links in the graph.
	TriplesAllIterator() Iterator

	// Given a node ID, return the opaque token used by the TripleStore
	// to represent that id.
	ValueOf(string) Value

	// Given an opaque token, return the node that it represents.
	NameOf(Value) string

	// Returns the number of triples currently stored.
	Size() int64

	// The last replicated transaction ID that this triplestore has verified.
	Horizon() int64

	// Creates a fixed iterator which can compare Values
	FixedIterator() FixedIterator

	// Optimize an iterator in the context of the triple store.
	// Suppose we have a better index for the passed tree; this
	// gives the TripleStore the opportunity to replace it
	// with a more efficient iterator.
	OptimizeIterator(it Iterator) (Iterator, bool)

	// Close the triple store and clean up. (Flush to disk, cleanly
	// sever connections, etc)
	Close()

	// Convenience function for speed. Given a triple token and a direction
	// return the node token for that direction. Sometimes, a TripleStore
	// can do this without going all the way to the backing store, and
	// gives the TripleStore the opportunity to make this optimization.
	//
	// Iterators will call this. At worst, a valid implementation is
	// ts.IdFor(ts.quad.Quad(id).Get(dir))
	TripleDirection(id Value, d quad.Direction) Value
}

type Options map[string]interface{}

func (d Options) IntKey(key string) (int, bool) {
	if val, ok := d[key]; ok {
		switch vv := val.(type) {
		case float64:
			return int(vv), true
		default:
			glog.Fatalln("Invalid", key, "parameter type from config.")
		}
	}
	return 0, false
}

func (d Options) StringKey(key string) (string, bool) {
	if val, ok := d[key]; ok {
		switch vv := val.(type) {
		case string:
			return vv, true
		default:
			glog.Fatalln("Invalid", key, "parameter type from config.")
		}
	}
	return "", false
}

var ErrCannotBulkLoad = errors.New("triplestore: cannot bulk load")

type BulkLoader interface {
	// BulkLoad loads Quads from a quad.Unmarshaler in bulk to the TripleStore.
	// It returns ErrCannotBulkLoad if bulk loading is not possible. For example if
	// you cannot load in bulk to a non-empty database, and the db is non-empty.
	BulkLoad(quad.Unmarshaler) error
}

type NewStoreFunc func(string, Options) (TripleStore, error)
type InitStoreFunc func(string, Options) error

var storeRegistry = make(map[string]NewStoreFunc)
var storeInitRegistry = make(map[string]InitStoreFunc)

func RegisterTripleStore(name string, newFunc NewStoreFunc, initFunc InitStoreFunc) {
	if _, found := storeRegistry[name]; found {
		panic("already registered TripleStore " + name)
	}
	storeRegistry[name] = newFunc
	if initFunc != nil {
		storeInitRegistry[name] = initFunc
	}
}

func NewTripleStore(name, dbpath string, opts Options) (TripleStore, error) {
	newFunc, hasNew := storeRegistry[name]
	if !hasNew {
		return nil, errors.New("triplestore: name '" + name + "' is not registered")
	}
	return newFunc(dbpath, opts)
}

func InitTripleStore(name, dbpath string, opts Options) error {
	initFunc, hasInit := storeInitRegistry[name]
	if hasInit {
		return initFunc(dbpath, opts)
	}
	if _, isRegistered := storeRegistry[name]; isRegistered {
		return nil
	}
	return errors.New("triplestore: name '" + name + "' is not registered")
}

func TripleStores() []string {
	t := make([]string, 0, len(storeRegistry))
	for n := range storeRegistry {
		t = append(t, n)
	}
	return t
}<|MERGE_RESOLUTION|>--- conflicted
+++ resolved
@@ -39,21 +39,9 @@
 type Value interface{}
 
 type TripleStore interface {
-<<<<<<< HEAD
 	// The only way in is through building a transaction, which
 	// is done by a replication strategy.
 	ApplyTransactions([]*Transaction) error
-=======
-	// Add a triple to the store.
-	AddTriple(*quad.Quad)
-
-	// Add a set of triples to the store, atomically if possible.
-	AddTripleSet([]*quad.Quad)
-
-	// Removes a triple matching the given one  from the database,
-	// if it exists. Does nothing otherwise.
-	RemoveTriple(*quad.Quad)
->>>>>>> 9944f0b5
 
 	// Given an opaque token, returns the triple for that token from the store.
 	Quad(Value) *quad.Quad
